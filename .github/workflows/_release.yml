name: release

on:
  workflow_call:
    inputs:
      working-directory:
        required: true
        type: string
        description: "From which folder this pipeline executes"
  workflow_dispatch:
    inputs:
      working-directory:
        required: true
        type: string
        default: 'libs/langchain'

env:
  PYTHON_VERSION: "3.10"
  POETRY_VERSION: "1.6.1"

jobs:
  build:
    runs-on: ubuntu-latest

    outputs:
      pkg-name: ${{ steps.check-version.outputs.pkg-name }}
      version: ${{ steps.check-version.outputs.version }}

    steps:
      - uses: actions/checkout@v4

      - name: Set up Python + Poetry ${{ env.POETRY_VERSION }}
        uses: "./.github/actions/poetry_setup"
        with:
          python-version: ${{ env.PYTHON_VERSION }}
          poetry-version: ${{ env.POETRY_VERSION }}
          working-directory: ${{ inputs.working-directory }}
          cache-key: release

      # We want to keep this build stage *separate* from the release stage,
      # so that there's no sharing of permissions between them.
      # The release stage has trusted publishing and GitHub repo contents write access,
      # and we want to keep the scope of that access limited just to the release job.
      # Otherwise, a malicious `build` step (e.g. via a compromised dependency)
      # could get access to our GitHub or PyPI credentials.
      #
      # Per the trusted publishing GitHub Action:
      # > It is strongly advised to separate jobs for building [...]
      # > from the publish job.
      # https://github.com/pypa/gh-action-pypi-publish#non-goals
      - name: Build project for distribution
        run: poetry build
        working-directory: ${{ inputs.working-directory }}

      - name: Upload build
        uses: actions/upload-artifact@v3
        with:
          name: dist
          path: ${{ inputs.working-directory }}/dist/

      - name: Check Version
        id: check-version
        shell: bash
        working-directory: ${{ inputs.working-directory }}
        run: |
          echo pkg-name="$(poetry version | cut -d ' ' -f 1)" >> $GITHUB_OUTPUT
<<<<<<< HEAD
          echo version="$(poetry version --short)" >> $GITHUB_OUTPUT
=======
          echo version="$(poetry version --short)" >> $GITHUB_OUTPUT

  test-pypi-publish:
    needs:
      - build
    uses:
      ./.github/workflows/_test_release.yml
    with:
      working-directory: ${{ inputs.working-directory }}
    secrets: inherit

  pre-release-checks:
    needs:
      - build
      - test-pypi-publish
    runs-on: ubuntu-latest
    steps:
      - uses: actions/checkout@v4

      # We explicitly *don't* set up caching here. This ensures our tests are
      # maximally sensitive to catching breakage.
      #
      # For example, here's a way that caching can cause a falsely-passing test:
      # - Make the langchain package manifest no longer list a dependency package
      #   as a requirement. This means it won't be installed by `pip install`,
      #   and attempting to use it would cause a crash.
      # - That dependency used to be required, so it may have been cached.
      #   When restoring the venv packages from cache, that dependency gets included.
      # - Tests pass, because the dependency is present even though it wasn't specified.
      # - The package is published, and it breaks on the missing dependency when
      #   used in the real world.

      - name: Set up Python + Poetry ${{ env.POETRY_VERSION }}
        uses: "./.github/actions/poetry_setup"
        with:
          python-version: ${{ env.PYTHON_VERSION }}
          poetry-version: ${{ env.POETRY_VERSION }}
          working-directory: ${{ inputs.working-directory }}

      - name: Import published package
        shell: bash
        working-directory: ${{ inputs.working-directory }}
        env:
          PKG_NAME: ${{ needs.build.outputs.pkg-name }}
          VERSION: ${{ needs.build.outputs.version }}
        # Here we use:
        # - The default regular PyPI index as the *primary* index, meaning 
        #   that it takes priority (https://pypi.org/simple)
        # - The test PyPI index as an extra index, so that any dependencies that
        #   are not found on test PyPI can be resolved and installed anyway.
        #   (https://test.pypi.org/simple). This will include the PKG_NAME==VERSION
        #   package because VERSION will not have been uploaded to regular PyPI yet.
        #
        run: |
          poetry run pip install \
            --extra-index-url https://test.pypi.org/simple/ \
            "$PKG_NAME==$VERSION"

          # Replace all dashes in the package name with underscores,
          # since that's how Python imports packages with dashes in the name.
          IMPORT_NAME="$(echo "$PKG_NAME" | sed s/-/_/g)"

          poetry run python -c "import $IMPORT_NAME; print(dir($IMPORT_NAME))"

      - name: Import test dependencies
        run: poetry install --with test,test_integration
        working-directory: ${{ inputs.working-directory }}

      # Overwrite the local version of the package with the test PyPI version.
      - name: Import published package (again)
        working-directory: ${{ inputs.working-directory }}
        shell: bash
        env:
          PKG_NAME: ${{ needs.build.outputs.pkg-name }}
          VERSION: ${{ needs.build.outputs.version }}
        run: |
          poetry run pip install \
            --extra-index-url https://test.pypi.org/simple/ \
            "$PKG_NAME==$VERSION"

      - name: Run unit tests
        run: make tests
        working-directory: ${{ inputs.working-directory }}

      - name: Run integration tests
        if: ${{ startsWith(inputs.working-directory, 'libs/partners/') }}
        env:
          GOOGLE_API_KEY: ${{ secrets.GOOGLE_API_KEY }}
          ANTHROPIC_API_KEY: ${{ secrets.ANTHROPIC_API_KEY }}
          MISTRAL_API_KEY: ${{ secrets.MISTRAL_API_KEY }}
          TOGETHER_API_KEY: ${{ secrets.TOGETHER_API_KEY }}
        run: make integration_tests
        working-directory: ${{ inputs.working-directory }}


  publish:
    needs:
      - build
      - test-pypi-publish
      - pre-release-checks
    runs-on: ubuntu-latest
    permissions:
      # This permission is used for trusted publishing:
      # https://blog.pypi.org/posts/2023-04-20-introducing-trusted-publishers/
      #
      # Trusted publishing has to also be configured on PyPI for each package:
      # https://docs.pypi.org/trusted-publishers/adding-a-publisher/
      id-token: write

    defaults:
      run:
        working-directory: ${{ inputs.working-directory }}

    steps:
      - uses: actions/checkout@v4

      - name: Set up Python + Poetry ${{ env.POETRY_VERSION }}
        uses: "./.github/actions/poetry_setup"
        with:
          python-version: ${{ env.PYTHON_VERSION }}
          poetry-version: ${{ env.POETRY_VERSION }}
          working-directory: ${{ inputs.working-directory }}
          cache-key: release

      - uses: actions/download-artifact@v3
        with:
          name: dist
          path: ${{ inputs.working-directory }}/dist/

      - name: Publish package distributions to PyPI
        uses: pypa/gh-action-pypi-publish@release/v1
        with:
          packages-dir: ${{ inputs.working-directory }}/dist/
          verbose: true
          print-hash: true

  mark-release:
    needs:
      - build
      - test-pypi-publish
      - pre-release-checks
      - publish
    runs-on: ubuntu-latest
    permissions:
      # This permission is needed by `ncipollo/release-action` to
      # create the GitHub release.
      contents: write

    defaults:
      run:
        working-directory: ${{ inputs.working-directory }}

    steps:
      - uses: actions/checkout@v4

      - name: Set up Python + Poetry ${{ env.POETRY_VERSION }}
        uses: "./.github/actions/poetry_setup"
        with:
          python-version: ${{ env.PYTHON_VERSION }}
          poetry-version: ${{ env.POETRY_VERSION }}
          working-directory: ${{ inputs.working-directory }}
          cache-key: release

      - uses: actions/download-artifact@v3
        with:
          name: dist
          path: ${{ inputs.working-directory }}/dist/

      - name: Create Release
        uses: ncipollo/release-action@v1
        if: ${{ inputs.working-directory == 'libs/langchain' }}
        with:
          artifacts: "dist/*"
          token: ${{ secrets.GITHUB_TOKEN }}
          draft: false
          generateReleaseNotes: true
          tag: v${{ needs.build.outputs.version }}
          commit: master
>>>>>>> 6371960f
<|MERGE_RESOLUTION|>--- conflicted
+++ resolved
@@ -20,6 +20,7 @@
 
 jobs:
   build:
+    if: github.ref == 'refs/heads/master'
     runs-on: ubuntu-latest
 
     outputs:
@@ -64,9 +65,6 @@
         working-directory: ${{ inputs.working-directory }}
         run: |
           echo pkg-name="$(poetry version | cut -d ' ' -f 1)" >> $GITHUB_OUTPUT
-<<<<<<< HEAD
-          echo version="$(poetry version --short)" >> $GITHUB_OUTPUT
-=======
           echo version="$(poetry version --short)" >> $GITHUB_OUTPUT
 
   test-pypi-publish:
@@ -244,5 +242,4 @@
           draft: false
           generateReleaseNotes: true
           tag: v${{ needs.build.outputs.version }}
-          commit: master
->>>>>>> 6371960f
+          commit: master